//
<<<<<<< HEAD
//  Created by Guy Kahlon
=======
//  Created by Guy Kahlon.
>>>>>>> 53a113ec
//


import Foundation
import RxSwift
import Starscream

import Foundation
import RxSwift
import Starscream

public enum WebSocketEvent {
  case Connected
  case Disconnected(NSError?)
  case Message(String)
  case Data(NSData)
  case Pong
}

public class RxWebSocket: WebSocket {
  
  private let subject = PublishSubject<WebSocketEvent>()
  private var forwardDelegate: WebSocketDelegate?
  private var forwardPongDelegate: WebSocketPongDelegate?
  
  public override weak var delegate: WebSocketDelegate? {
    didSet {
      if delegate === self {
        return
      }
      forwardDelegate = delegate
      delegate = self
    }
  }
  
  public override weak var pongDelegate: WebSocketPongDelegate? {
    didSet {
      if pongDelegate === self {
        return
      }
      forwardPongDelegate = pongDelegate
      pongDelegate = self
    }
  }
  
  public private(set) lazy var rx_response: Observable<WebSocketEvent> = {
    return self.subject
  }()
  
  public private(set) lazy var rx_text: Observable<String> = {
    return self.subject.filter { response in
      switch response {
      case .Message(_):
        return true
      default:
        return false
      }
      }.map { response in
        switch response {
        case .Message(let message):
          return message
        default:
          return String()
        }
    }
  }()
  
  public override func connect() {
    super.connect()
    delegate = self
    pongDelegate = self
  }
}

extension RxWebSocket: WebSocketPongDelegate {
  public func websocketDidReceivePong(socket: WebSocket) {
    subject.on(.Next(WebSocketEvent.Pong))
  }
}

extension RxWebSocket: WebSocketDelegate {
  
  public func websocketDidConnect(socket: WebSocket) {
    subject.on(.Next(WebSocketEvent.Connected))
    forwardDelegate?.websocketDidConnect(socket)
  }
  
  public func websocketDidDisconnect(socket: WebSocket, error: NSError?) {
    subject.on(.Next(WebSocketEvent.Disconnected(error)))
    forwardDelegate?.websocketDidDisconnect(socket, error: error)
    socket.delegate = nil
  }
  
  public func websocketDidReceiveMessage(socket: WebSocket, text: String) {
    subject.on(.Next(WebSocketEvent.Message(text)))
    forwardDelegate?.websocketDidReceiveMessage(socket, text: text)
  }
  
  public func websocketDidReceiveData(socket: WebSocket, data: NSData) {
    subject.on(.Next(WebSocketEvent.Data(data)))
    forwardDelegate?.websocketDidReceiveData(socket, data: data)
  }
}<|MERGE_RESOLUTION|>--- conflicted
+++ resolved
@@ -1,11 +1,6 @@
 //
-<<<<<<< HEAD
-//  Created by Guy Kahlon
-=======
 //  Created by Guy Kahlon.
->>>>>>> 53a113ec
 //
-
 
 import Foundation
 import RxSwift
